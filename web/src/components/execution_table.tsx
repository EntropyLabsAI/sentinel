// import { useEffect, useState } from "react"
// import {
//   Table,
//   TableBody,
//   TableCell,
//   TableFooter,
//   TableHead,
//   TableHeader,
//   TableRow,
// } from "@/components/ui/table"
// import { ChevronDownIcon, ChevronUpIcon } from "lucide-react"
// import { RunExecution, RunState, Status, SupervisionRequestState, Supervisor } from "@/types"
// import { UUIDDisplay } from "@/components/util/uuid_display"
// import { CreatedAgo } from "@/components/util/created_ago"
// import { DecisionBadge, StatusBadge, SupervisorBadge, ToolBadge } from "./util/status_badge"
// import { useProject } from "@/contexts/project_context"
// import React from "react"
// import { Accordion, AccordionContent, AccordionItem, AccordionTrigger } from './ui/accordion'
// import { Card, CardContent, CardDescription, CardHeader, CardTitle } from './ui/card'
// import { FileJsonIcon, MessagesSquareIcon, PickaxeIcon, LinkIcon } from 'lucide-react'
// import JsonDisplay from './util/json_display'
// import { MessagesDisplay } from "./messages"
// import { Button } from "./ui/button"
// import Slideover from "./supervisor/slideover"
// import ChainExecutionState from "./chain_execution_state"
// import LoadingSpinner from "./util/loading"

// export default function ExecutionTable({ runState }: { runState: RunState }) {
//   const [expandedRows, setExpandedRows] = useState<Record<string, boolean>>({})
//   const { selectedProject } = useProject()
//   const [rows, setRows] = useState<RunExecution[]>(runState)

//   useEffect(() => {
//     // Sort the rows by the created_at field
//     const sortedRows = runState.sort(
//       (a, b) => new Date(a.request_group.created_at || '').getTime() - new Date(b.request_group.created_at || '').getTime()
//     )
//     setRows(sortedRows)
//   }, [runState])

//   const toggleRow = (groupId: string) => {
//     setExpandedRows((prev) => ({ ...prev, [groupId]: !prev[groupId] }))
//   }

//   const [isSlideoverOpen, setIsSlideoverOpen] = useState(false)

//   const sortChains = (chains: any[]) => {
//     return [...chains].sort((a, b) =>
//       (a.chain.chain_id || '').localeCompare(b.chain.chain_id || '')
//     )
//   }

<<<<<<< HEAD
  return (
    <>
      <Slideover isOpen={isSlideoverOpen} setIsOpen={setIsSlideoverOpen} />
      <Table className="max-w-[75vw]">
        <TableHeader>
          <TableRow>
            <TableHead className="w-[100px]">Request</TableHead>
            <TableHead className="w-[20px]">Tool</TableHead>
            <TableHead className="w-[120px]">Status</TableHead>
            <TableHead className="w-[120px] text-right">Created</TableHead>
            <TableHead className="w-[150px]"></TableHead>
          </TableRow>
        </TableHeader>
        <TableBody>
          {rows.length === 0 && (
            <TableRow>
              <TableCell colSpan={5} className="text-center text-muted-foreground h-[100px]">
                No executions found
              </TableCell>
            </TableRow>
          )}
          {rows?.map((execution, idx) => (
            <>
              <TableRow key={execution.request_group.id} className="">
                <TableCell className="font-medium">
                  <UUIDDisplay
                    uuid={execution.request_group.id || ''}
                    label={`Request ${idx + 1}`}
                  />
                </TableCell>
                <TableCell>
                  <ToolBadge toolId={execution.request_group.tool_requests[0]?.tool_id || ''} />
                </TableCell>
                <TableCell>
                  <StatusBadge status={execution.status} />
                </TableCell>
                <TableCell className="text-right">
                  <CreatedAgo datetime={execution.request_group.created_at || ''} label='' />
                </TableCell>
                <TableCell
                  className="cursor-pointer w-[200px] text-right"
                  onClick={() => toggleRow(execution.request_group.id || '')}
                >
                  {expandedRows[execution.request_group.id || ''] ? (
                    <span className="flex flex-row gap-4 text-xs text-muted-foreground items-center justify-center">
                      <ChevronUpIcon className="h-4 w-4" />
                    </span>
                  ) : (
                    <span className="flex flex-row gap-4 text-xs text-muted-foreground items-center justify-center">
                      <ChevronDownIcon className="h-4 w-4" />
                    </span>
                  )}
                </TableCell>
              </TableRow>
              <TableRow>
                <TableCell colSpan={5} className="p-0 bg-muted/50">
                  <div
                    className="overflow-hidden transition-[max-height] duration-500 ease-in-out"
                    style={{
                      maxHeight: expandedRows[execution.request_group.id || ''] ? "5000px" : "0",
                    }}
                  >
                    <div className="p-4">
                      <p className="text-sm text-gray-500 mb-4">
                        In this execution, the agent requested to execute the{" "}
                        <ToolBadge toolId={execution.request_group.tool_requests[0]?.tool_id || ''} /> tool.
                        The request was supervised by {execution.chains.length} chain(s):
                      </p>
=======
//   return (
//     <>
//       <Slideover isOpen={isSlideoverOpen} setIsOpen={setIsSlideoverOpen} />
//       <Table>
//         <TableHeader>
//           <TableRow>
//             <TableHead className="w-[100px]">Request</TableHead>
//             <TableHead className="w-[20px]">Tool</TableHead>
//             <TableHead className="w-[120px]">Status</TableHead>
//             <TableHead className="w-[120px] text-right">Created</TableHead>
//             <TableHead className="w-[150px]"></TableHead>
//           </TableRow>
//         </TableHeader>
//         <TableBody>
//           {rows.length === 0 && (
//             <TableRow>
//               <TableCell colSpan={5} className="text-center text-muted-foreground h-[100px]">
//                 No executions found
//               </TableCell>
//             </TableRow>
//           )}
//           {rows?.map((execution, idx) => (
//             <>
//               <TableRow key={execution.request_group.id} className="">
//                 <TableCell className="font-medium">
//                   <UUIDDisplay
//                     uuid={execution.request_group.id || ''}
//                     label={`Request ${idx + 1}`}
//                   />
//                 </TableCell>
//                 <TableCell>
//                   <ToolBadge toolId={execution.request_group.tool_requests[0]?.tool_id || ''} />
//                 </TableCell>
//                 <TableCell>
//                   <StatusBadge status={execution.status} />
//                 </TableCell>
//                 <TableCell className="text-right">
//                   <CreatedAgo datetime={execution.request_group.created_at || ''} label='' />
//                 </TableCell>
//                 <TableCell
//                   className="cursor-pointer w-[200px] text-right"
//                   onClick={() => toggleRow(execution.request_group.id || '')}
//                 >
//                   {expandedRows[execution.request_group.id || ''] ? (
//                     <span className="flex flex-row gap-4 text-xs text-muted-foreground items-center justify-center">
//                       <ChevronUpIcon className="h-4 w-4" />
//                     </span>
//                   ) : (
//                     <span className="flex flex-row gap-4 text-xs text-muted-foreground items-center justify-center">
//                       <ChevronDownIcon className="h-4 w-4" />
//                     </span>
//                   )}
//                 </TableCell>
//               </TableRow>
//               <TableRow>
//                 <TableCell colSpan={5} className="p-0 bg-muted/50">
//                   <div
//                     className="overflow-hidden transition-[max-height] duration-500 ease-in-out"
//                     style={{
//                       maxHeight: expandedRows[execution.request_group.id || ''] ? "5000px" : "0",
//                     }}
//                   >
//                     <div className="p-4">
//                       <p className="text-sm text-gray-500 mb-4">
//                         In this execution, the agent requested to execute the{" "}
//                         <ToolBadge toolId={execution.request_group.tool_requests[0]?.tool_id || ''} /> tool.
//                         The request was supervised by {execution.chains.length} chain(s):
//                       </p>
>>>>>>> 45ab55d3

//                       {sortChains(execution.chains).map((chain, chainIndex) => (
//                         <>
//                           {/* <ChainExecutionState chain={chain} /> */}
//                           <div key={chain.chain.chain_id} className="w-full space-y-4 bg-muted/50 rounded-md px-4 mb-4">
//                             <div className="flex flex-row items-center gap-2 py-2">
//                               <LinkIcon className="w-4 h-4" />
//                               <p className="text-xs text-gray-500">
//                                 {chain.chain.supervisors?.map((supervisor: Supervisor, idx: number) => (
//                                   <span key={supervisor.id} className="inline-flex items-center gap-1">
//                                     {idx > 0 && " → "}
//                                     <SupervisorBadge supervisorId={supervisor.id || ''} />
//                                   </span>
//                                 ))}
//                               </p>
//                             </div>

//                             {/* Show all supervisors in the chain, with their requests if they exist */}
//                             {chain.chain.supervisors?.map((supervisor: Supervisor, supervisorIndex: number) => {
//                               const supervisionRequest = chain.supervision_requests.find(
//                                 (req: SupervisionRequestState) => req.supervision_request.supervisor_id === supervisor.id
//                               );

//                               return (
//                                 <Accordion
//                                   type="single"
//                                   collapsible
//                                   className="w-full"
//                                   key={supervisor.id}
//                                 >
//                                   <AccordionItem
//                                     value="supervision-details"
//                                     className={`border border-gray-200 rounded-md mb-4 ${!supervisionRequest ? 'opacity-50' : ''}`}
//                                   >
//                                     <AccordionTrigger className="w-full p-4 rounded-md cursor-pointer focus:outline-none">
//                                       <div className="flex flex-row w-full justify-between">
//                                         <div className="flex flex-row gap-2">
//                                           <SupervisorBadge supervisorId={supervisor.id || ''} />
//                                           {supervisionRequest ? (
//                                             <>
//                                               is
//                                               <StatusBadge status={supervisionRequest.status.status} />
//                                               {supervisionRequest.result && (
//                                                 <>
//                                                   with result
//                                                   <DecisionBadge decision={supervisionRequest.result.decision} />
//                                                 </>
//                                               )}
//                                             </>
//                                           ) : (
//                                             <span className="text-muted-foreground">
//                                               (No supervision request yet)
//                                             </span>
//                                           )}
//                                         </div>
//                                       </div>
//                                     </AccordionTrigger>

//                                     <AccordionContent className="p-4 bg-white rounded-md space-y-4">
//                                       {/* {supervisionRequest && supervisionRequest.status.status === Status.pending && (
//                                         <Button variant="outline" size="sm" onClick={() => setIsSlideoverOpen(true)}>
//                                           Review
//                                         </Button>
//                                       )} */}
//                                       {supervisionRequest ? (
//                                         <>

//                                           {/* Supervision Result Card */}
//                                           {supervisionRequest.result && (
//                                             <Card>
//                                               <CardHeader>
//                                                 <CardTitle>
//                                                   {/* Supervision Result:{" "}
//                                                   <SupervisorBadge supervisorId={supervisionRequest.supervision_request.supervisor_id} />{" "}
//                                                   returned <DecisionBadge decision={supervisionRequest.result.decision} /> */}
//                                                 </CardTitle>
//                                                 <CardDescription>
//                                                   <CreatedAgo datetime={supervisionRequest.result.created_at} label="Supervision result occurred" />.
//                                                   ID is <UUIDDisplay uuid={supervisionRequest.result.id || ''} />
//                                                 </CardDescription>
//                                               </CardHeader>
//                                               <CardContent>
//                                                 <p>Reasoning: {supervisionRequest.result.reasoning || "No reasoning given"}</p>
//                                               </CardContent>
//                                             </Card>
//                                           )}



//                                           <MessagesDisplay messages={execution.request_group.tool_requests[0]?.task_state?.messages || []} />

//                                           {/* Tool Requests Section */}
//                                           <Accordion type="single" collapsible className="w-full">
//                                             <AccordionItem value="tool-requests" className="border border-gray-200 rounded-md">
//                                               <AccordionTrigger className="w-full p-4 rounded-md cursor-pointer focus:outline-none">
//                                                 <div className="flex flex-row gap-4 text-center">
//                                                   <PickaxeIcon className="w-4 h-4" />
//                                                   Tool Requests
//                                                 </div>
//                                               </AccordionTrigger>
//                                               <AccordionContent className="p-4 max-w-[65vw]">
//                                                 <div className="container max-w-full overflow-scroll">

//                                                   {execution.request_group.tool_requests.map((tool_request, idx) => (
//                                                     <div key={idx} className="px-4">
//                                                       <JsonDisplay json={tool_request} />
//                                                     </div>
//                                                   ))}
//                                                 </div>
//                                               </AccordionContent>
//                                             </AccordionItem>
//                                           </Accordion>


//                                         </>
//                                       ) : (
//                                         <p className="text-sm text-muted-foreground">
//                                           This supervisor hasn't been called for supervision yet.
//                                         </p>
//                                       )}
//                                     </AccordionContent>
//                                   </AccordionItem>
//                                 </Accordion>
//                               );
//                             })}
//                           </div>
//                         </>
//                       ))}
//                     </div>
//                   </div>
//                 </TableCell>
//               </TableRow>
//             </>
//           ))}
//         </TableBody>
//         <TableFooter>
//           <TableRow>
//             <TableCell className="text-xs text-muted-foreground" colSpan={5}>
//               {runState?.length || 0} request groups were found for this run
//             </TableCell>
//           </TableRow>
//         </TableFooter>
//       </Table>
//     </>
//   )
// }<|MERGE_RESOLUTION|>--- conflicted
+++ resolved
@@ -50,76 +50,6 @@
 //     )
 //   }
 
-<<<<<<< HEAD
-  return (
-    <>
-      <Slideover isOpen={isSlideoverOpen} setIsOpen={setIsSlideoverOpen} />
-      <Table className="max-w-[75vw]">
-        <TableHeader>
-          <TableRow>
-            <TableHead className="w-[100px]">Request</TableHead>
-            <TableHead className="w-[20px]">Tool</TableHead>
-            <TableHead className="w-[120px]">Status</TableHead>
-            <TableHead className="w-[120px] text-right">Created</TableHead>
-            <TableHead className="w-[150px]"></TableHead>
-          </TableRow>
-        </TableHeader>
-        <TableBody>
-          {rows.length === 0 && (
-            <TableRow>
-              <TableCell colSpan={5} className="text-center text-muted-foreground h-[100px]">
-                No executions found
-              </TableCell>
-            </TableRow>
-          )}
-          {rows?.map((execution, idx) => (
-            <>
-              <TableRow key={execution.request_group.id} className="">
-                <TableCell className="font-medium">
-                  <UUIDDisplay
-                    uuid={execution.request_group.id || ''}
-                    label={`Request ${idx + 1}`}
-                  />
-                </TableCell>
-                <TableCell>
-                  <ToolBadge toolId={execution.request_group.tool_requests[0]?.tool_id || ''} />
-                </TableCell>
-                <TableCell>
-                  <StatusBadge status={execution.status} />
-                </TableCell>
-                <TableCell className="text-right">
-                  <CreatedAgo datetime={execution.request_group.created_at || ''} label='' />
-                </TableCell>
-                <TableCell
-                  className="cursor-pointer w-[200px] text-right"
-                  onClick={() => toggleRow(execution.request_group.id || '')}
-                >
-                  {expandedRows[execution.request_group.id || ''] ? (
-                    <span className="flex flex-row gap-4 text-xs text-muted-foreground items-center justify-center">
-                      <ChevronUpIcon className="h-4 w-4" />
-                    </span>
-                  ) : (
-                    <span className="flex flex-row gap-4 text-xs text-muted-foreground items-center justify-center">
-                      <ChevronDownIcon className="h-4 w-4" />
-                    </span>
-                  )}
-                </TableCell>
-              </TableRow>
-              <TableRow>
-                <TableCell colSpan={5} className="p-0 bg-muted/50">
-                  <div
-                    className="overflow-hidden transition-[max-height] duration-500 ease-in-out"
-                    style={{
-                      maxHeight: expandedRows[execution.request_group.id || ''] ? "5000px" : "0",
-                    }}
-                  >
-                    <div className="p-4">
-                      <p className="text-sm text-gray-500 mb-4">
-                        In this execution, the agent requested to execute the{" "}
-                        <ToolBadge toolId={execution.request_group.tool_requests[0]?.tool_id || ''} /> tool.
-                        The request was supervised by {execution.chains.length} chain(s):
-                      </p>
-=======
 //   return (
 //     <>
 //       <Slideover isOpen={isSlideoverOpen} setIsOpen={setIsSlideoverOpen} />
@@ -188,7 +118,6 @@
 //                         <ToolBadge toolId={execution.request_group.tool_requests[0]?.tool_id || ''} /> tool.
 //                         The request was supervised by {execution.chains.length} chain(s):
 //                       </p>
->>>>>>> 45ab55d3
 
 //                       {sortChains(execution.chains).map((chain, chainIndex) => (
 //                         <>
