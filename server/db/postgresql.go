package database

import (
	"context"
	"database/sql"
	"encoding/json"
	"errors"
	"fmt"
	"time"

	sentinel "github.com/entropylabsai/sentinel/server"
	"github.com/google/uuid"
	"github.com/lib/pq"
	_ "github.com/lib/pq"
)

type PostgresqlStore struct {
	db *sql.DB
}

// Check if PostgresqlStore implements sentinel.Store
var _ sentinel.Store = &PostgresqlStore{}

// NewPostgresqlStore creates a new PostgreSQL store
func NewPostgresqlStore(connStr string) (*PostgresqlStore, error) {
	db, err := sql.Open("postgres", connStr)
	if err != nil {
		return nil, fmt.Errorf("error opening database: %w", err)
	}

	if err := db.Ping(); err != nil {
		return nil, fmt.Errorf("error connecting to the database: %w", err)
	}

	return &PostgresqlStore{db: db}, nil
}

// Close closes the database connection
func (s *PostgresqlStore) Close() error {
	return s.db.Close()
}

// ProjectStore implementation
func (s *PostgresqlStore) CreateProject(ctx context.Context, project sentinel.Project) error {
	query := `
		INSERT INTO project (id, name, created_at, run_result_tags)
		VALUES ($1, $2, $3, $4)`

	_, err := s.db.ExecContext(ctx, query, project.Id, project.Name, project.CreatedAt, pq.Array(project.RunResultTags))
	if err != nil {
		return fmt.Errorf("error creating project: %w", err)
	}

	return nil
}

func (s *PostgresqlStore) GetProject(ctx context.Context, id uuid.UUID) (*sentinel.Project, error) {
	query := `
		SELECT id, name, created_at, run_result_tags
		FROM project
		WHERE id = $1`

	var project sentinel.Project
	err := s.db.QueryRowContext(ctx, query, id).Scan(
		&project.Id,
		&project.Name,
		&project.CreatedAt,
		pq.Array(&project.RunResultTags),
	)
	if errors.Is(err, sql.ErrNoRows) {
		return nil, nil
	}
	if err != nil {
		return nil, fmt.Errorf("error getting project: %w", err)
	}

	return &project, nil
}

func (s *PostgresqlStore) GetProjectFromName(ctx context.Context, name string) (*sentinel.Project, error) {
	query := `
		SELECT id, name, created_at, run_result_tags
		FROM project
		WHERE name = $1`

	var project sentinel.Project
	err := s.db.QueryRowContext(ctx, query, name).Scan(
		&project.Id,
		&project.Name,
		&project.CreatedAt,
		pq.Array(&project.RunResultTags),
	)
	if errors.Is(err, sql.ErrNoRows) {
		return nil, nil
	}
	if err != nil {
		return nil, fmt.Errorf("error getting project: %w", err)
	}

	return &project, nil
}

<<<<<<< HEAD
func (s *PostgresqlStore) GetToolFromName(ctx context.Context, name string) (*sentinel.Tool, error) {
	query := `
		SELECT id, name, description, attributes, ignored_attributes, code
		FROM tool
		WHERE name = $1`
=======
func (s *PostgresqlStore) GetToolFromNameAndRunId(ctx context.Context, name string, runId uuid.UUID) (*sentinel.Tool, error) {
	query := `
		SELECT id, name, description, attributes, ignored_attributes, code
		FROM tool
		WHERE name = $1
		AND run_id = $2`
>>>>>>> 44d87c92

	var tool sentinel.Tool
	var attributesJSON []byte
	var toolIgnoredAttributes []string
<<<<<<< HEAD
	err := s.db.QueryRowContext(ctx, query, name).Scan(
=======
	err := s.db.QueryRowContext(ctx, query, name, runId).Scan(
>>>>>>> 44d87c92
		&tool.Id,
		&tool.Name,
		&tool.Description,
		&attributesJSON,
		pq.Array(&toolIgnoredAttributes),
		&tool.Code,
	)
	if errors.Is(err, sql.ErrNoRows) {
		return nil, nil
	}
	if err != nil {
		return nil, fmt.Errorf("error getting tool from name: %w", err)
	}

	// Parse the JSON attributes if they exist
	if len(attributesJSON) > 0 {
		var attrs map[string]interface{}
		if err := json.Unmarshal(attributesJSON, &attrs); err != nil {
			return nil, fmt.Errorf("error parsing tool attributes: %w", err)
		}
		tool.Attributes = attrs
	}

	tool.IgnoredAttributes = &toolIgnoredAttributes

	return &tool, nil
}

func (s *PostgresqlStore) GetToolFromValues(ctx context.Context, attributes map[string]interface{}, name string, description string, ignoredAttributes []string, code string) (*sentinel.Tool, error) {
	query := `
		SELECT id, name, description, attributes, ignored_attributes, code
		FROM tool
		WHERE name = $1
		AND description = $2
		AND attributes = $3
		AND ignored_attributes = $4
		AND code = $5`
	attrJSON, err := json.Marshal(attributes)
	if err != nil {
		return nil, fmt.Errorf("error marshalling attributes: %w", err)
	}

	var tool sentinel.Tool
	var attributesJSON []byte
	var toolIgnoredAttributes []string
	err = s.db.QueryRowContext(ctx, query, name, description, attrJSON, pq.Array(ignoredAttributes)).Scan(
		&tool.Id,
		&tool.Name,
		&tool.Description,
		&attributesJSON,
		pq.Array(&toolIgnoredAttributes),
		&tool.Code,
	)
	if errors.Is(err, sql.ErrNoRows) {
		return nil, nil
	}
	if err != nil {
		return nil, fmt.Errorf("error getting tool from values: %w", err)
	}

	// Parse the JSON attributes if they exist
	if len(attributesJSON) > 0 {
		var attrs map[string]interface{}
		if err := json.Unmarshal(attributesJSON, &attrs); err != nil {
			return nil, fmt.Errorf("error parsing tool attributes: %w", err)
		}
		tool.Attributes = attrs
	}

	tool.IgnoredAttributes = &toolIgnoredAttributes
	return &tool, nil
}

func (s *PostgresqlStore) GetSupervisorFromValues(
	ctx context.Context,
	code string,
	name string,
	desc string,
	t sentinel.SupervisorType,
	attributes map[string]interface{},
) (*sentinel.Supervisor, error) {
	query := `
		SELECT id, code, name, description, type, created_at
		FROM supervisor
		WHERE code = $1
		AND name = $2
		AND description = $3
		AND type = $4
		AND attributes = $5`

	attrJSON, err := json.Marshal(attributes)
	if err != nil {
		return nil, fmt.Errorf("error marshalling attributes: %w", err)
	}

	var supervisor sentinel.Supervisor
	err = s.db.QueryRowContext(
		ctx, query, code, name, desc, t, attrJSON,
	).Scan(
		&supervisor.Id, &supervisor.Code, &supervisor.Name, &supervisor.Description, &supervisor.Type, &supervisor.CreatedAt,
	)
	if errors.Is(err, sql.ErrNoRows) {
		return nil, nil
	}
	if err != nil {
		return nil, fmt.Errorf("error getting supervisor by values: %w", err)
	}

	// Just use the attributes passed in since we know they match, saves us having to fiddle with converting.
	supervisor.Attributes = attributes

	return &supervisor, nil
}

func (s *PostgresqlStore) GetProjects(ctx context.Context) ([]sentinel.Project, error) {
	query := `
		SELECT id, name, created_at, run_result_tags
		FROM project
		ORDER BY created_at DESC`

	rows, err := s.db.QueryContext(ctx, query)
	if err != nil && err != sql.ErrNoRows {
		return nil, fmt.Errorf("error listing projects: %w", err)
	}
	defer rows.Close()

	projects := make([]sentinel.Project, 0)
	for rows.Next() {
		var project sentinel.Project
		if err := rows.Scan(
			&project.Id,
			&project.Name,
			&project.CreatedAt,
			pq.Array(&project.RunResultTags),
		); err != nil {
			return nil, fmt.Errorf("error scanning project: %w", err)
		}
		projects = append(projects, project)
	}

	return projects, nil
}

func (s *PostgresqlStore) GetRuns(ctx context.Context, taskId uuid.UUID) ([]sentinel.Run, error) {
	query := `
		SELECT id, task_id, created_at, status, result
		FROM run
		WHERE task_id = $1`

	rows, err := s.db.QueryContext(ctx, query, taskId)
	if err != nil {
		return nil, fmt.Errorf("error getting runs: %w", err)
	}
	defer rows.Close()

	var runs []sentinel.Run
	for rows.Next() {
		var run sentinel.Run
		if err := rows.Scan(&run.Id, &run.TaskId, &run.CreatedAt, &run.Status, &run.Result); err != nil {
			return nil, fmt.Errorf("error scanning run: %w", err)
		}
		runs = append(runs, run)
	}

	// If no rows were found, runs will be empty slice
	return runs, nil
}

func (s *PostgresqlStore) GetTaskRuns(ctx context.Context, taskId uuid.UUID) ([]sentinel.Run, error) {
	query := `
		SELECT id, task_id, created_at, status, result
		FROM run
		WHERE task_id = $1`

	rows, err := s.db.QueryContext(ctx, query, taskId)
	if err != nil && err != sql.ErrNoRows {
		return nil, fmt.Errorf("error getting task runs: %w", err)
	}
	defer rows.Close()

	runs := make([]sentinel.Run, 0)
	for rows.Next() {
		var run sentinel.Run
		if err := rows.Scan(&run.Id, &run.TaskId, &run.CreatedAt, &run.Status, &run.Result); err != nil {
			return nil, fmt.Errorf("error scanning run: %w", err)
		}
		runs = append(runs, run)
	}

	// If no rows were found, runs will be empty slice
	return runs, nil
}

func (s *PostgresqlStore) getChainsForTool(ctx context.Context, toolId uuid.UUID) ([]uuid.UUID, error) {
	query := `
		SELECT chain_id
		FROM chain_tool ct
		WHERE tool_id = $1`

	rows, err := s.db.QueryContext(ctx, query, toolId)
	if err != nil {
		return nil, fmt.Errorf("error getting chains: %w", err)
	}
	defer rows.Close()

	chainIds := make([]uuid.UUID, 0)
	for rows.Next() {
		var chainId uuid.UUID
		if err := rows.Scan(&chainId); err != nil {
			return nil, fmt.Errorf("error scanning chain ID: %w", err)
		}
		chainIds = append(chainIds, chainId)
	}

	return chainIds, nil
}

func (s *PostgresqlStore) CreateSupervisorChain(ctx context.Context, toolId uuid.UUID, chain sentinel.ChainRequest) (*uuid.UUID, error) {
	ids := *chain.SupervisorIds
	if ids == nil {
		return nil, fmt.Errorf("supervisor IDs are required to make a chain of supervisors")
	}

	// Start transaction
	tx, err := s.db.BeginTx(ctx, nil)
	if err != nil {
		return nil, fmt.Errorf("error starting transaction: %w", err)
	}
	defer func() { _ = tx.Rollback() }()

	// Create new chain
	chainId := uuid.New()
	query := `
		INSERT INTO chain (id)
		VALUES ($1)`

	_, err = tx.ExecContext(ctx, query, chainId)
	if err != nil {
		return nil, fmt.Errorf("error creating chain: %w", err)
	}

	// Link chain to tool
	query = `
		INSERT INTO chain_tool (tool_id, chain_id)
		VALUES ($1, $2)`

	_, err = tx.ExecContext(ctx, query, toolId, chainId)
	if err != nil {
		return nil, fmt.Errorf("error linking tool to chain: %w", err)
	}

	// Add chain_supervisor entries for each supervisor
	query = `
		INSERT INTO chain_supervisor (chain_id, supervisor_id, position_in_chain)
		VALUES ($1, $2, $3)`

	for i, supervisorId := range ids {
		_, err = tx.ExecContext(ctx, query, chainId, supervisorId, i)
		if err != nil {
			return nil, fmt.Errorf("error adding supervisor to chain: %w", err)
		}
	}

	// Commit transaction
	if err := tx.Commit(); err != nil {
		return nil, fmt.Errorf("error committing transaction: %w", err)
	}

	return &chainId, nil
}

func (s *PostgresqlStore) GetSupervisorChain(ctx context.Context, chainId uuid.UUID) (*sentinel.SupervisorChain, error) {
	// Order by the position column in chain_supervisor table
	query := `
		SELECT s.id, s.name, s.description, s.type, s.attributes, s.created_at, s.code
		FROM chain_supervisor cs
		INNER JOIN supervisor s ON cs.supervisor_id = s.id
		WHERE cs.chain_id = $1
		ORDER BY cs.position_in_chain ASC`

	rows, err := s.db.QueryContext(ctx, query, chainId)
	if err != nil {
		return nil, fmt.Errorf("error getting tool supervisor chain: %w", err)
	}
	defer rows.Close()

	supervisors := make([]sentinel.Supervisor, 0)
	for rows.Next() {
		// Parse out the attributes bytes into json
		var attributesJSON []byte
		var supervisor sentinel.Supervisor
		if err := rows.Scan(
			&supervisor.Id,
			&supervisor.Name,
			&supervisor.Description,
			&supervisor.Type,
			&attributesJSON,
			&supervisor.CreatedAt,
			&supervisor.Code,
		); err != nil {
			return nil, fmt.Errorf("error scanning supervisor: %w", err)
		}

		// Parse the JSON attributes if they exist
		var attributes map[string]interface{}
		if len(attributesJSON) > 0 {
			if err := json.Unmarshal(attributesJSON, &attributes); err != nil {
				return nil, fmt.Errorf("error parsing supervisor attributes: %w", err)
			}
			supervisor.Attributes = attributes
		}

		supervisors = append(supervisors, supervisor)
	}

	return &sentinel.SupervisorChain{
		ChainId:     chainId,
		Supervisors: supervisors,
	}, nil
}

func (s *PostgresqlStore) GetSupervisorChains(ctx context.Context, toolId uuid.UUID) ([]sentinel.SupervisorChain, error) {
	chainIds, err := s.getChainsForTool(ctx, toolId)
	if err != nil {
		return nil, fmt.Errorf("error getting chains for tool: %w", err)
	}

	chains := make([]sentinel.SupervisorChain, 0)
	for _, chainId := range chainIds {
		chain, err := s.GetSupervisorChain(ctx, chainId)
		if err != nil {
			return nil, fmt.Errorf("error getting tool supervisor chain: %w", err)
		}
		chains = append(chains, *chain)
	}

	return chains, nil
}

// func (s *PostgresqlStore) CreateToolRequestGroup(ctx context.Context, toolId uuid.UUID, request sentinel.ToolRequestGroup) (*sentinel.ToolRequestGroup, error) {
// 	tx, err := s.db.BeginTx(ctx, nil)
// 	if err != nil {
// 		return nil, fmt.Errorf("error starting transaction: %w", err)
// 	}
// 	defer func() { _ = tx.Rollback() }()

// 	groupId := uuid.New()
// 	trg := sentinel.ToolRequestGroup{
// 		Id:           &groupId,
// 		ToolRequests: make([]sentinel.ToolRequest, 0, len(request.ToolRequests)),
// 	}

<<<<<<< HEAD
=======
// Create a new requestgroup
>>>>>>> 44d87c92
// 	// for _, toolRequest := range request.ToolRequests {
// 	// 	fmt.Printf("Creating tool request with type: %v and content: %s\n", *toolRequest.Message.Type, toolRequest.Message.Content)
// 	// }

// 	// Create a new requestgroup
// 	query := `
// 		INSERT INTO requestgroup (id)
// 		VALUES ($1)`
// 	_, err = tx.ExecContext(ctx, query, groupId)
// 	if err != nil {
// 		return nil, fmt.Errorf("error creating requestgroup: %w", err)
// 	}

// For each tool request, create a tool request
// 	for _, toolRequest := range request.ToolRequests {
// 		id := uuid.New()
// 		toolRequest.Id = &id
// 		toolRequest.RequestgroupId = &groupId
// 		err = s.createToolRequest(ctx, tx, toolRequest)
// 		if err != nil {
// 			return nil, fmt.Errorf("error creating tool request: %w", err)
// 		}
// 		trg.ToolRequests = append(trg.ToolRequests, toolRequest)
// 	}

// 	if err := tx.Commit(); err != nil {
// 		return nil, fmt.Errorf("error committing transaction: %w", err)
// 	}

// 	return &trg, nil
// }

// CREATE TABLE toolcall (
//
//	id UUID PRIMARY KEY DEFAULT gen_random_uuid(),
//	choice_id UUID REFERENCES choice(id),
//	created_at TIMESTAMP WITH TIME ZONE DEFAULT CURRENT_TIMESTAMP,
//	tool_id UUID REFERENCES tool(id),
//	tool_call_data JSONB DEFAULT '{}' NOT NULL
//
// );
<<<<<<< HEAD
=======

>>>>>>> 44d87c92
func (s *PostgresqlStore) GetToolCall(ctx context.Context, id uuid.UUID) (*sentinel.SentinelToolCall, error) {
	query := `
		SELECT id, created_at, tool_id, tool_call_data
		FROM toolcall
		WHERE id = $1`

	var toolCall sentinel.SentinelToolCall
	var toolCallDataJSON []byte
	err := s.db.QueryRowContext(ctx, query, id).Scan(
		&toolCall.Id,
		&toolCall.CreatedAt,
		&toolCall.ToolId,
		&toolCallDataJSON,
	)
	if errors.Is(err, sql.ErrNoRows) {
		return nil, nil
	}
	if err != nil {
		return nil, fmt.Errorf("error getting tool request: %w", err)
	}

	args := string(toolCallDataJSON)
	toolCall.Arguments = &args

	return &toolCall, nil
}

func (s *PostgresqlStore) GetChainExecutionsFromToolCall(ctx context.Context, id uuid.UUID) ([]uuid.UUID, error) {
	query := `
			SELECT id FROM chainexecution WHERE toolcall_id = $1`

	rows, err := s.db.QueryContext(ctx, query, id)
	if err != nil {
		return nil, fmt.Errorf("error getting chain executions from tool call ID: %w", err)
	}
	defer rows.Close()

	ids := make([]uuid.UUID, 0)
	for rows.Next() {
		var id uuid.UUID
		if err := rows.Scan(
			&id,
		); err != nil {
			return nil, fmt.Errorf("error scanning chain execution ID: %w", err)
		}
		ids = append(ids, id)
	}

	return ids, nil
}

// func (s *PostgresqlStore) GetToolRequestGroup(ctx context.Context, id uuid.UUID, includeArgs bool) (*sentinel.ToolCall, error) {
// 	// Sometimes we don't need the arguments, and loading them kills performance on large runs
// 	var query string
// 	if includeArgs {
// 		query = `
// 			SELECT tr.id, tr.tool_id, tr.arguments, tr.task_state, tr.requestgroup_id, m.role, m.content, rg.created_at
// 			FROM toolrequest tr
// 			INNER JOIN message m ON tr.message_id = m.id
// 			INNER JOIN requestgroup rg ON tr.requestgroup_id = rg.id
// 			WHERE tr.requestgroup_id = $1`
// 	} else {
// 		query = `
// 			SELECT tr.id, tr.tool_id, NULL as arguments, tr.task_state, tr.requestgroup_id, m.role, m.content, rg.created_at
// 			FROM toolrequest tr
// 			INNER JOIN message m ON tr.message_id = m.id
// 			INNER JOIN requestgroup rg ON tr.requestgroup_id = rg.id
// 			WHERE tr.requestgroup_id = $1`
// 	}

// 	var createdAt time.Time
// 	toolRequestGroup := sentinel.ToolRequestGroup{
// 		Id:           &id,
// 		CreatedAt:    &createdAt,
// 		ToolRequests: make([]sentinel.ToolRequest, 0),
// 	}

// 	rows, err := s.db.QueryContext(ctx, query, id)
// 	if errors.Is(err, sql.ErrNoRows) {
// 		return nil, nil
// 	}
// 	if err != nil {
// 		return nil, fmt.Errorf("error getting request group: %w", err)
// 	}
// 	defer rows.Close()

// 	for rows.Next() {
// 		var toolRequest sentinel.ToolRequest
// 		var taskStateJSON []byte
// 		var argumentsJSON []byte
// 		if err := rows.Scan(
// 			&toolRequest.Id,
// 			&toolRequest.ToolId,
// 			&argumentsJSON,
// 			&taskStateJSON,
// 			&toolRequest.RequestgroupId,
// 			&toolRequest.Message.Role,
// 			&toolRequest.Message.Content,
// 			&createdAt,
// 		); err != nil {
// 			return nil, fmt.Errorf("error scanning tool request: %w", err)
// 		}

// 		// Parse the task state JSON if it exists
// 		if len(taskStateJSON) > 0 {
// 			if err := json.Unmarshal(taskStateJSON, &toolRequest.TaskState); err != nil {
// 				return nil, fmt.Errorf("error parsing task state: %w", err)
// 			}
// 		}

// 		// Parse the arguments JSON if it exists
// 		if len(argumentsJSON) > 0 {
// 			if err := json.Unmarshal(argumentsJSON, &toolRequest.Arguments); err != nil {
// 				return nil, fmt.Errorf("error parsing tool request arguments: %w", err)
// 			}
// 		}

// 		toolRequestGroup.ToolRequests = append(toolRequestGroup.ToolRequests, toolRequest)
// 	}

// 	return &toolRequestGroup, nil
// }

// func (s *PostgresqlStore) GetRunRequestGroups(ctx context.Context, runId uuid.UUID, withToolRequestArgs bool) ([]sentinel.ToolRequestGroup, error) {
// 	// First get all of the tool request groups for the run by linking through the tool request table to the run table
// 	query := `
// 		SELECT rg.id
// 		FROM requestgroup rg
// 		INNER JOIN toolrequest tr ON rg.id = tr.requestgroup_id
// 		INNER JOIN tool t ON tr.tool_id = t.id
// 		WHERE t.run_id = $1`

// 	rows, err := s.db.QueryContext(ctx, query, runId)
// 	if err != nil {
// 		return nil, fmt.Errorf("error getting run request groups: %w", err)
// 	}
// 	defer rows.Close()

// 	requestGroups := make([]sentinel.ToolRequestGroup, 0)
// 	for rows.Next() {
// 		var id uuid.UUID
// 		if err := rows.Scan(&id); err != nil {
// 			return nil, fmt.Errorf("error scanning request group: %w", err)
// 		}

// 		requestGroup, err := s.GetRequestGroup(ctx, id, withToolRequestArgs)
// 		if err != nil {
// 			return nil, fmt.Errorf("error getting request group: %w", err)
// 		}

// 		requestGroups = append(requestGroups, *requestGroup)
// 	}

// 	return requestGroups, nil
// }

func (s *PostgresqlStore) GetExecutionFromChainId(ctx context.Context, chainId uuid.UUID) (*uuid.UUID, error) {
	query := `
		SELECT id
		FROM chainexecution
		WHERE chain_id = $1`

	var id uuid.UUID
	err := s.db.QueryRowContext(ctx, query, chainId).Scan(&id)
	if errors.Is(err, sql.ErrNoRows) {
		return nil, nil
	}
	if err != nil {
		return nil, fmt.Errorf("error getting execution from chain ID: %w", err)
	}

	return &id, nil
}

func (s *PostgresqlStore) createChainExecution(
	ctx context.Context,
	chainId uuid.UUID,
	toolCallId uuid.UUID,
	tx *sql.Tx,
) (*uuid.UUID, error) {
	query := `
		INSERT INTO chainexecution (id, chain_id, toolcall_id)
		VALUES ($1, $2, $3)`

	id := uuid.New()
	_, err := tx.ExecContext(ctx, query, id, chainId, toolCallId)
	if err != nil {
		return nil, fmt.Errorf("error creating chain execution: %w", err)
	}

	return &id, nil
}

func (s *PostgresqlStore) CreateSupervisionRequest(
	ctx context.Context,
	request sentinel.SupervisionRequest,
	chainId uuid.UUID,
	toolCallId uuid.UUID,
) (*uuid.UUID, error) {
	tx, err := s.db.BeginTx(ctx, nil)
	if err != nil {
		return nil, fmt.Errorf("error starting transaction: %w", err)
	}
	defer func() { _ = tx.Rollback() }()

	// Sanity check that we're recording this against a valid chain execution group that already exists
	if request.ChainexecutionId == nil && request.PositionInChain == 0 {
		// Create a new chain execution for the first supervisor in the chain
		ceId, err := s.createChainExecution(ctx, chainId, toolCallId, tx)
		if err != nil {
			return nil, fmt.Errorf("error creating chain execution: %w", err)
		}

		request.ChainexecutionId = ceId
	} else if request.ChainexecutionId == nil && request.PositionInChain > 0 {
		return nil, fmt.Errorf("chain execution ID is required when creating a supervision request for a non-zero position in the chain")
	}

	query := `
		INSERT INTO supervisionrequest (id, supervisor_id, position_in_chain, chainexecution_id)
		VALUES ($1, $2, $3, $4)`

	requestID := uuid.New()
	_, err = tx.ExecContext(
		ctx, query, requestID, request.SupervisorId, request.PositionInChain, request.ChainexecutionId,
	)
	if err != nil {
		return nil, fmt.Errorf("error creating supervision request: %w", err)
	}

	status := sentinel.SupervisionStatus{
		Status:    sentinel.Pending,
		CreatedAt: time.Now(),
	}

	// Store a supervisor status pending
	err = s.createSupervisionStatus(ctx, requestID, status, tx)
	if err != nil {
		return nil, fmt.Errorf("error creating supervisor status: %w", err)
	}

	err = tx.Commit()
	if err != nil {
		return nil, fmt.Errorf("error committing transaction: %w", err)
	}

	return &requestID, nil
}

// func (s *PostgresqlStore) createMessage(ctx context.Context, tx *sql.Tx, message sentinel.Message) (*uuid.UUID, error) {
// 	query := `
// 		INSERT INTO msg ()
// 		VALUES ($1, $2, $3, $4)`

// 	// fmt.Printf("Creating message with type: %v and content: %s\n", message.Type, message.Content)
// 	id := uuid.New()
// 	_, err := tx.ExecContext(ctx, query, id, message.Role, message.Content)
// 	if err != nil {
// 		return nil, fmt.Errorf("error creating message: %w", err)
// 	}

// 	return &id, nil
// }

// CreateToolRequest
// func (s *PostgresqlStore) CreateToolRequest(ctx context.Context, requestGroupId uuid.UUID, request sentinel.ToolRequest) (*uuid.UUID, error) {
// 	if requestGroupId == uuid.Nil {
// 		return nil, fmt.Errorf("request group ID is required")
// 	}

// 	tx, err := s.db.BeginTx(ctx, nil)
// 	if err != nil {
// 		return nil, fmt.Errorf("error starting transaction: %w", err)
// 	}
// 	defer func() { _ = tx.Rollback() }()

// 	if request.RequestgroupId == nil {
// 		request.RequestgroupId = &requestGroupId
// 	}

// 	if request.Id == nil {
// 		id := uuid.New()
// 		request.Id = &id
// 	}

// 	err = s.createToolRequest(ctx, tx, request)
// 	if err != nil {
// 		return nil, fmt.Errorf("error creating tool request: %w", err)
// 	}

// 	err = tx.Commit()
// 	if err != nil {
// 		return nil, fmt.Errorf("error committing transaction: %w", err)
// 	}

// 	return request.Id, nil
// }

// func (s *PostgresqlStore) createToolRequest(ctx context.Context, tx *sql.Tx, request sentinel.ToolRequest) error {

// 	query := `
// 		INSERT INTO toolrequest (id, tool_id, message_id, arguments, task_state, requestgroup_id)
// 		VALUES ($1, $2, $3, $4, $5, $6)`

// 	fmt.Printf("Creating message with type: %v and content: %s\n", request.Message.Type, request.Message.Content)
// 	messageID, err := s.createMessage(ctx, tx, request.Message)
// 	if err != nil {
// 		return fmt.Errorf("error creating message: %w", err)
// 	}

// 	taskStateJSON, err := json.Marshal(request.TaskState)
// 	if err != nil {
// 		return fmt.Errorf("error marshalling task state: %w", err)
// 	}

// 	argumentsJSON, err := json.Marshal(request.Arguments)
// 	if err != nil {
// 		return fmt.Errorf("error marshalling tool request arguments: %w", err)
// 	}

// 	_, err = tx.ExecContext(
// 		ctx, query, request.Id, request.ToolId, messageID, argumentsJSON, taskStateJSON, request.RequestgroupId,
// 	)
// 	if err != nil {
// 		return fmt.Errorf("error creating tool request: %w", err)
// 	}

// 	return nil
// }

func (s *PostgresqlStore) CreateSupervisionStatus(ctx context.Context, requestID uuid.UUID, status sentinel.SupervisionStatus) error {
	tx, err := s.db.BeginTx(ctx, nil)
	if err != nil {
		return fmt.Errorf("error starting transaction: %w", err)
	}
	defer func() { _ = tx.Rollback() }()

	err = s.createSupervisionStatus(ctx, requestID, status, tx)
	if err != nil {
		return fmt.Errorf("error creating supervisor status: %w", err)
	}

	err = tx.Commit()
	if err != nil {
		return fmt.Errorf("error committing transaction: %w", err)
	}

	return nil
}

func (s *PostgresqlStore) createSupervisionStatus(ctx context.Context, requestID uuid.UUID, status sentinel.SupervisionStatus, tx *sql.Tx) error {
	query := `
		INSERT INTO supervisionrequest_status (supervisionrequest_id, status, created_at)
		VALUES ($1, $2, $3)`

	_, err := tx.ExecContext(ctx, query, requestID, status.Status, status.CreatedAt)
	if err != nil {
		return fmt.Errorf("error creating supervisor status: %w", err)
	}

	return nil
}

func (s *PostgresqlStore) GetTool(ctx context.Context, id uuid.UUID) (*sentinel.Tool, error) {
	query := `
		SELECT id, run_id, name, description, attributes, ignored_attributes, code
		FROM tool
		WHERE id = $1`

	var tool sentinel.Tool
	var attributesJSON []byte
	var ignoredAttributes []string
	err := s.db.QueryRowContext(ctx, query, id).Scan(
		&tool.Id,
		&tool.RunId,
		&tool.Name,
		&tool.Description,
		&attributesJSON,
		pq.Array(&ignoredAttributes),
		&tool.Code,
	)
	if errors.Is(err, sql.ErrNoRows) {
		return nil, nil
	}
	if err != nil {
		return nil, fmt.Errorf("error getting tool: %w", err)
	}

	// Parse the JSON attributes if they exist
	if len(attributesJSON) > 0 {
		var attributes map[string]interface{}
		if err := json.Unmarshal(attributesJSON, &attributes); err != nil {
			return nil, fmt.Errorf("error parsing tool attributes: %w", err)
		}
		tool.Attributes = attributes
	}

	tool.IgnoredAttributes = &ignoredAttributes
	return &tool, nil
}

func (s *PostgresqlStore) GetProjectTools(ctx context.Context, projectId uuid.UUID) ([]sentinel.Tool, error) {
	query := `
		SELECT id FROM run WHERE project_id = $1`

	rows, err := s.db.QueryContext(ctx, query, projectId)
	if err != nil {
		return nil, fmt.Errorf("error getting project tools: %w", err)
	}
	defer rows.Close()

	tools := make([]sentinel.Tool, 0)
	for rows.Next() {
		var id uuid.UUID
		if err := rows.Scan(
			&id,
		); err != nil {
			return nil, fmt.Errorf("error scanning tool: %w", err)
		}

		runTools, err := s.GetRunTools(ctx, id)
		if err != nil {
			return nil, fmt.Errorf("error getting run tools for project: %w", err)
		}

		tools = append(tools, runTools...)
	}

	return tools, nil
}

func (s *PostgresqlStore) GetProjectTasks(ctx context.Context, projectId uuid.UUID) ([]sentinel.Task, error) {
	query := `
		SELECT id, project_id, name, description, created_at
		FROM task
		WHERE project_id = $1`

	rows, err := s.db.QueryContext(ctx, query, projectId)
	if err != nil {
		return nil, fmt.Errorf("error getting project tasks: %w", err)
	}
	defer rows.Close()

	tasks := make([]sentinel.Task, 0)
	for rows.Next() {
		var task sentinel.Task
		if err := rows.Scan(&task.Id, &task.ProjectId, &task.Name, &task.Description, &task.CreatedAt); err != nil {
			return nil, fmt.Errorf("error scanning task: %w", err)
		}

		tasks = append(tasks, task)
	}

	return tasks, nil
}

func (s *PostgresqlStore) CountSupervisionRequests(ctx context.Context, status sentinel.Status) (int, error) {
	query := `
        SELECT COUNT(*)
        FROM (
            SELECT DISTINCT ON (sr.id) sr.id
            FROM supervisionrequest sr
            JOIN supervisionrequest_status ss ON sr.id = ss.supervisionrequest_id
            WHERE NOT EXISTS (
                SELECT 1 
                FROM supervisionrequest_status newer
                WHERE newer.supervisionrequest_id = sr.id 
                AND newer.created_at > ss.created_at
            )
            AND ss.status = $1
        ) as latest_requests`

	var count int
	err := s.db.QueryRowContext(ctx, query, status).Scan(&count)
	if err != nil {
		return 0, fmt.Errorf("error counting supervision requests: %w", err)
	}

	return count, nil
}

func (s *PostgresqlStore) CreateSupervisionResult(ctx context.Context, result sentinel.SupervisionResult, requestId uuid.UUID) (*uuid.UUID, error) {
	tx, err := s.db.BeginTx(ctx, nil)
	if err != nil {
		return nil, fmt.Errorf("error starting transaction: %w", err)
	}
	defer func() { _ = tx.Rollback() }()

	query := `
		INSERT INTO supervisionresult (id, supervisionrequest_id, created_at, decision, reasoning, toolcall_id)
		VALUES ($1, $2, $3, $4, $5, $6)`

	id := uuid.New()
	_, err = tx.ExecContext(
		ctx,
		query,
		id,
		requestId,
		result.CreatedAt,
		result.Decision,
		result.Reasoning,
		result.ToolcallId,
	)
	if err != nil {
		return nil, fmt.Errorf("error creating supervision result: %w", err)
	}

	// Create a supervisionrequest_status
	err = s.createSupervisionStatus(ctx, requestId, sentinel.SupervisionStatus{
		Status:    sentinel.Completed,
		CreatedAt: result.CreatedAt,
	}, tx)
	if err != nil {
		return nil, fmt.Errorf("error creating supervision status for result: %w", err)
	}

	err = tx.Commit()
	if err != nil {
		return nil, fmt.Errorf("error committing transaction: %w", err)
	}

	return &id, nil
}

func (s *PostgresqlStore) GetSupervisionRequestsForStatus(ctx context.Context, status sentinel.Status) ([]sentinel.SupervisionRequest, error) {
	// Get IDs of supervision requests with the given status (excluding client supervisors)
	query := `
		SELECT sr.id
		FROM supervisionrequest sr
		JOIN supervisor s ON s.id = sr.supervisor_id
		JOIN (
				SELECT supervisionrequest_id, MAX(id) as latest_status_id
				FROM supervisionrequest_status
				GROUP BY supervisionrequest_id
		) latest ON sr.id = latest.supervisionrequest_id
		JOIN supervisionrequest_status srs ON srs.id = latest.latest_status_id
		WHERE s.type != $1 AND srs.status = $2
	`
	rows, err := s.db.QueryContext(ctx, query, sentinel.ClientSupervisor, status)
	if err != nil {
		return nil, fmt.Errorf("error getting supervision request IDs: %w", err)
	}
	defer rows.Close()

	var requestIds []uuid.UUID
	for rows.Next() {
		var id uuid.UUID
		if err := rows.Scan(&id); err != nil {
			return nil, fmt.Errorf("error scanning supervision request ID: %w", err)
		}
		requestIds = append(requestIds, id)
	}

	// If there are no requests, return an empty list
	if len(requestIds) == 0 {
		return nil, nil
	}

	// Get full details for each supervision request
	requests := make([]sentinel.SupervisionRequest, 0, len(requestIds))
	for _, id := range requestIds {
		request, err := s.GetSupervisionRequest(ctx, id)
		if err != nil {
			return nil, fmt.Errorf("error getting supervision request %s: %w", id, err)
		}
		if request != nil {
			requests = append(requests, *request)
		}
	}

	if len(requests) != len(requestIds) {
		return nil, fmt.Errorf("number of requests (%d) does not match number of request IDs (%d) for status %s", len(requests), len(requestIds), status)
	}

	return requests, nil
}

func (s *PostgresqlStore) GetSupervisionResultFromRequestID(ctx context.Context, requestId uuid.UUID) (*sentinel.SupervisionResult, error) {
	query := `
		SELECT id, supervisionrequest_id, created_at, decision, reasoning, toolcall_id
		FROM supervisionresult
		WHERE supervisionrequest_id = $1`

	var result sentinel.SupervisionResult
	err := s.db.QueryRowContext(ctx, query, requestId).Scan(
		&result.Id,
		&result.SupervisionRequestId,
		&result.CreatedAt,
		&result.Decision,
		&result.Reasoning,
		&result.ToolcallId,
	)
	if errors.Is(err, sql.ErrNoRows) {
		return nil, nil
	}
	if err != nil {
		return nil, fmt.Errorf("error getting supervision result: %w", err)
	}

	return &result, nil
}

func (s *PostgresqlStore) GetSupervisionRequest(ctx context.Context, id uuid.UUID) (*sentinel.SupervisionRequest, error) {
	query := `
		SELECT id, supervisor_id, position_in_chain, chainexecution_id
		FROM supervisionrequest
		WHERE id = $1`

	var request sentinel.SupervisionRequest
	err := s.db.QueryRowContext(ctx, query, id).Scan(
		&request.Id,
		&request.SupervisorId,
		&request.PositionInChain,
		&request.ChainexecutionId,
	)
	if errors.Is(err, sql.ErrNoRows) {
		return nil, nil
	}
	if err != nil {
		return nil, fmt.Errorf("error getting supervision request: %w", err)
	}

	// Get the latest status for the request
	status, err := s.GetSupervisionRequestStatus(ctx, id)
	if err != nil {
		return nil, fmt.Errorf("error getting supervision request status: %w", err)
	}
	request.Status = status

	return &request, nil
}

func (s *PostgresqlStore) CreateSupervisor(ctx context.Context, supervisor sentinel.Supervisor) (uuid.UUID, error) {
	// Try to find an existing supervisor with the same values
	if existingSupervisor, err := s.GetSupervisorFromValues(
		ctx, supervisor.Code, supervisor.Name, supervisor.Description, supervisor.Type, supervisor.Attributes,
	); err != nil {
		return uuid.UUID{}, fmt.Errorf("error getting existing supervisor during create supervisor: %w", err)
	} else if existingSupervisor != nil {
		return *existingSupervisor.Id, nil
	}

	id := uuid.New()

	attributes, err := json.Marshal(supervisor.Attributes)
	if err != nil {
		return uuid.UUID{}, fmt.Errorf("error marshalling supervisor attributes: %w", err)
	}

	query := `
		INSERT INTO supervisor (id, description, name, created_at, type, code, attributes)
		VALUES ($1, $2, $3, $4, $5, $6, $7)`

	_, err = s.db.ExecContext(ctx, query, id, supervisor.Description, supervisor.Name, supervisor.CreatedAt, supervisor.Type, supervisor.Code, attributes)
	if err != nil {
		return uuid.UUID{}, fmt.Errorf("error creating supervisor: %w", err)
	}

	return id, nil
}

func (s *PostgresqlStore) CreateTask(ctx context.Context, task sentinel.Task) (*uuid.UUID, error) {
	// First check if a task with the same values already exists
	query := `
		SELECT id 
		FROM task 
		WHERE project_id = $1 
		AND name = $2 
		AND description = $3`

	var existingId uuid.UUID
	err := s.db.QueryRowContext(ctx, query, task.ProjectId, task.Name, task.Description).Scan(&existingId)
	if err != nil && !errors.Is(err, sql.ErrNoRows) {
		return nil, fmt.Errorf("error checking for existing task: %w", err)
	}
	if err == nil {
		// Task already exists, return its ID
		return &existingId, nil
	}

	// No existing task found, create a new one
	id := uuid.New()
	query = `
		INSERT INTO task (id, project_id, name, description, created_at)
		VALUES ($1, $2, $3, $4, $5)`

	_, err = s.db.ExecContext(ctx, query, id, task.ProjectId, task.Name, task.Description, task.CreatedAt)
	if err != nil {
		return nil, fmt.Errorf("error creating task: %w", err)
	}

	return &id, nil
}

func (s *PostgresqlStore) GetTask(ctx context.Context, id uuid.UUID) (*sentinel.Task, error) {
	query := `
		SELECT id, project_id, name, description, created_at
		FROM task
		WHERE id = $1`

	var task sentinel.Task
	err := s.db.QueryRowContext(ctx, query, id).Scan(&task.Id, &task.ProjectId, &task.Name, &task.Description, &task.CreatedAt)
	if errors.Is(err, sql.ErrNoRows) {
		return nil, nil
	}
	if err != nil {
		return nil, fmt.Errorf("error getting task: %w", err)
	}
	return &task, nil
}

func (s *PostgresqlStore) CreateRun(ctx context.Context, run sentinel.Run) (uuid.UUID, error) {
	// First check if the task exists
	p, err := s.GetTask(ctx, run.TaskId)
	if err != nil {
		return uuid.UUID{}, fmt.Errorf("error getting task: %w", err)
	}
	if p == nil {
		return uuid.UUID{}, fmt.Errorf("task not found: %s", run.TaskId)
	}

	id := uuid.New()

	query := `
		INSERT INTO run (id, task_id, created_at, status)
		VALUES ($1, $2, $3, $4)`

	_, err = s.db.ExecContext(ctx, query, id, run.TaskId, run.CreatedAt, sentinel.Pending)
	if err != nil {
		return uuid.UUID{}, fmt.Errorf("error creating run: %w", err)
	}
	return id, nil
}

func (s *PostgresqlStore) CreateTool(
	ctx context.Context,
	runId uuid.UUID,
	attributes map[string]interface{},
	name string,
	description string,
	ignoredAttributes []string,
	code string,
) (*sentinel.Tool, error) {
	// Convert attributes to JSON if it's not already
	attributesJSON, err := json.Marshal(attributes)
	if err != nil {
		return nil, fmt.Errorf("error marshaling tool attributes: %w", err)
	}

	if ignoredAttributes == nil {
		ignoredAttributes = []string{}
	}

	id := uuid.New()
	query := `
		INSERT INTO tool (id, run_id, name, description, attributes, ignored_attributes, code)
		VALUES ($1, $2, $3, $4, $5, $6, $7)`

	_, err = s.db.ExecContext(ctx, query,
		id,
		runId,
		name,
		description,
		attributesJSON, // Use the JSON-encoded attributes
		pq.Array(ignoredAttributes),
		code,
	)
	if err != nil {
		return nil, fmt.Errorf("error creating tool: %w", err)
	}

	tool := sentinel.Tool{
		Id:                &id,
		RunId:             runId,
		Name:              name,
		Description:       description,
		Attributes:        attributes,
		IgnoredAttributes: &ignoredAttributes,
		Code:              code,
	}

	return &tool, nil
}

func (s *PostgresqlStore) GetRun(ctx context.Context, id uuid.UUID) (*sentinel.Run, error) {
	query := `
		SELECT id, task_id, created_at, status, result
		FROM run
		WHERE id = $1`

	var run sentinel.Run
	err := s.db.QueryRowContext(ctx, query, id).Scan(
		&run.Id,
		&run.TaskId,
		&run.CreatedAt,
		&run.Status,
		&run.Result,
	)
	if errors.Is(err, sql.ErrNoRows) {
		return nil, nil
	}
	if err != nil {
		return nil, fmt.Errorf("error getting run: %w", err)
	}

	return &run, nil
}

func (s *PostgresqlStore) GetRunTools(ctx context.Context, runId uuid.UUID) ([]sentinel.Tool, error) {
	query := `
		SELECT tool.id, tool.run_id, tool.name, tool.description, tool.attributes, COALESCE(tool.ignored_attributes, '{}') as ignored_attributes, tool.code
		FROM tool 
		WHERE run_id = $1`

	rows, err := s.db.QueryContext(ctx, query, runId)
	if err != nil && err != sql.ErrNoRows {
		return nil, fmt.Errorf("error getting run tools: %w", err)
	}
	defer rows.Close()

	tools := make([]sentinel.Tool, 0)
	for rows.Next() {
		var tool sentinel.Tool
		var attributesJSON []byte
		var ignoredAttributes []string

		if err := rows.Scan(
			&tool.Id,
			&tool.RunId,
			&tool.Name,
			&tool.Description,
			&attributesJSON,
			pq.Array(&ignoredAttributes),
			&tool.Code,
		); err != nil {
			return nil, fmt.Errorf("error scanning tool: %w", err)
		}

		// Initialize the attributes map
		t := make(map[string]interface{})

		// Parse the JSON attributes if they exist
		if len(attributesJSON) > 0 {
			if err := json.Unmarshal(attributesJSON, &t); err != nil {
				return nil, fmt.Errorf("error parsing tool attributes: %w", err)
			}
		}
		tool.Attributes = t
		tool.IgnoredAttributes = &ignoredAttributes

		tools = append(tools, tool)
	}

	return tools, nil
}

func (s *PostgresqlStore) GetSupervisor(ctx context.Context, id uuid.UUID) (*sentinel.Supervisor, error) {
	query := `
		SELECT id, description, name, created_at, type, attributes
		FROM supervisor
		WHERE id = $1`

	var supervisor sentinel.Supervisor
	var attributesJSON []byte
	err := s.db.QueryRowContext(ctx, query, id).Scan(&supervisor.Id, &supervisor.Description, &supervisor.Name, &supervisor.CreatedAt, &supervisor.Type, &attributesJSON)
	if errors.Is(err, sql.ErrNoRows) {
		return nil, nil
	}
	if err != nil {
		return nil, fmt.Errorf("error getting supervisor: %w", err)
	}

	// Parse the JSON attributes if they exist
	if len(attributesJSON) > 0 {
		if err := json.Unmarshal(attributesJSON, &supervisor.Attributes); err != nil {
			return nil, fmt.Errorf("error parsing supervisor attributes: %w", err)
		}
	}

	return &supervisor, nil
}

func (s *PostgresqlStore) GetSupervisors(ctx context.Context, projectId uuid.UUID) ([]sentinel.Supervisor, error) {
	query := `
		SELECT s.id, s.description, s.name, s.code, s.created_at, s.type, s.attributes
		FROM supervisor s 
		INNER JOIN chain_supervisor cs ON s.id = cs.supervisor_id
		INNER JOIN chain c ON cs.chain_id = c.id
		INNER JOIN chain_tool ct ON c.id = ct.chain_id
		INNER JOIN tool t ON ct.tool_id = t.id
		INNER JOIN run r ON t.run_id = r.id
		WHERE r.task_id IN (
			SELECT id 
			FROM task 
			WHERE project_id = $1
		)`

	rows, err := s.db.QueryContext(ctx, query, projectId)
	if err != nil {
		return nil, fmt.Errorf("error getting supervisors: %w", err)
	}
	defer rows.Close()

	supervisors := make([]sentinel.Supervisor, 0)
	for rows.Next() {
		var supervisor sentinel.Supervisor
		var attributesJSON []byte
		if err := rows.Scan(
			&supervisor.Id,
			&supervisor.Description,
			&supervisor.Name,
			&supervisor.Code,
			&supervisor.CreatedAt,
			&supervisor.Type,
			&attributesJSON,
		); err != nil {
			return nil, fmt.Errorf("error scanning supervisor: %w", err)
		}

		// Parse the JSON attributes if they exist
		if len(attributesJSON) > 0 {
			if err := json.Unmarshal(attributesJSON, &supervisor.Attributes); err != nil {
				return nil, fmt.Errorf("error parsing supervisor attributes: %w", err)
			}
		}

		supervisors = append(supervisors, supervisor)
	}

	return supervisors, nil
}

func (s *PostgresqlStore) GetSupervisionStatusesForRequest(ctx context.Context, requestId uuid.UUID) ([]sentinel.SupervisionStatus, error) {
	query := `
        SELECT ss.id, ss.supervisionrequest_id, ss.status, ss.created_at
        FROM supervisionrequest_status ss
        WHERE ss.supervisionrequest_id = $1`

	rows, err := s.db.QueryContext(ctx, query, requestId)
	if err != nil {
		return nil, fmt.Errorf("error getting supervision statuses for request %s: %w", requestId, err)
	}
	defer rows.Close()

	var statuses []sentinel.SupervisionStatus
	for rows.Next() {
		var status sentinel.SupervisionStatus
		if err := rows.Scan(&status.Id, &status.SupervisionRequestId, &status.Status, &status.CreatedAt); err != nil {
			return nil, fmt.Errorf("error scanning supervision status: %w", err)
		}
		statuses = append(statuses, status)
	}

	return statuses, nil
}

func (s *PostgresqlStore) GetSupervisionResultsForChainExecution(ctx context.Context, executionId uuid.UUID) ([]sentinel.SupervisionResult, error) {
	query := `
        SELECT sr.id, sr.supervisionrequest_id, sr.created_at, sr.decision, sr.reasoning, sr.toolcall_id
        FROM supervisionresult sr
        INNER JOIN supervisionrequest sreq ON sr.supervisionrequest_id = sreq.id
        WHERE sreq.chainexecution_id = $1`

	rows, err := s.db.QueryContext(ctx, query, executionId)
	if err != nil {
		return nil, fmt.Errorf("error getting supervision results: %w", err)
	}
	defer rows.Close()

	var results []sentinel.SupervisionResult
	for rows.Next() {
		var result sentinel.SupervisionResult
		err := rows.Scan(
			&result.Id,
			&result.SupervisionRequestId,
			&result.CreatedAt,
			&result.Decision,
			&result.Reasoning,
			&result.ToolcallId,
		)
		if err != nil {
			return nil, fmt.Errorf("error scanning supervision result: %w", err)
		}

		results = append(results, result)
	}

	return results, nil
}

func (s *PostgresqlStore) GetSupervisionStatusesForChainExecution(ctx context.Context, executionId uuid.UUID) ([]sentinel.SupervisionStatus, error) {
	query := `
        SELECT ss.id, ss.supervisionrequest_id, ss.status, ss.created_at
        FROM supervisionrequest_status ss
        INNER JOIN supervisionrequest sr ON ss.supervisionrequest_id = sr.id
        WHERE sr.chainexecution_id = $1`

	rows, err := s.db.QueryContext(ctx, query, executionId)
	if err != nil {
		return nil, fmt.Errorf("error getting supervision statuses: %w", err)
	}
	defer rows.Close()

	var statuses []sentinel.SupervisionStatus
	for rows.Next() {
		var status sentinel.SupervisionStatus
		err := rows.Scan(
			&status.Id,
			&status.SupervisionRequestId,
			&status.Status,
			&status.CreatedAt,
		)
		if err != nil {
			return nil, fmt.Errorf("error scanning supervision status: %w", err)
		}

		statuses = append(statuses, status)
	}

	return statuses, nil
}

// GetChainExecutionSupervisionRequests gets all supervision requests for a specific chain execution
func (s *PostgresqlStore) GetChainExecutionSupervisionRequests(ctx context.Context, chainExecutionId uuid.UUID) ([]sentinel.SupervisionRequest, error) {
	query := `
        SELECT sr.id, sr.supervisor_id, sr.chainexecution_id, position_in_chain
        FROM supervisionrequest sr
        JOIN chainexecution ce ON sr.chainexecution_id = ce.id
        WHERE ce.id = $1
        ORDER BY sr.id ASC`

	rows, err := s.db.QueryContext(ctx, query, chainExecutionId)
	if err != nil {
		return nil, fmt.Errorf("error getting chain execution supervision requests: %w", err)
	}
	defer rows.Close()

	requests := make([]sentinel.SupervisionRequest, 0)
	for rows.Next() {
		var request sentinel.SupervisionRequest
		if err := rows.Scan(
			&request.Id,
			&request.SupervisorId,
			&request.ChainexecutionId,
			&request.PositionInChain,
		); err != nil {
			return nil, fmt.Errorf("error scanning supervision request: %w", err)
		}

		status, err := s.GetSupervisionRequestStatus(ctx, *request.Id)
		if err != nil {
			return nil, fmt.Errorf("error trying to get request status during chain execution query: %w", err)
		}

		if status != nil {
			request.Status = status
		}

		requests = append(requests, request)
	}

	return requests, nil
}

// GetSupervisionRequestStatus gets the latest status for a supervision request
func (s *PostgresqlStore) GetSupervisionRequestStatus(ctx context.Context, requestId uuid.UUID) (*sentinel.SupervisionStatus, error) {
	query := `
        SELECT ss.id, ss.supervisionrequest_id, ss.status, ss.created_at
        FROM supervisionrequest_status ss
        WHERE ss.supervisionrequest_id = $1
        ORDER BY ss.created_at DESC
        LIMIT 1`

	var status sentinel.SupervisionStatus
	err := s.db.QueryRowContext(ctx, query, requestId).Scan(
		&status.Id,
		&status.SupervisionRequestId,
		&status.Status,
		&status.CreatedAt,
	)
	if errors.Is(err, sql.ErrNoRows) {
		return nil, nil
	}
	if err != nil {
		return nil, fmt.Errorf("error getting supervision request status: %w", err)
	}

	return &status, nil
}

func (s *PostgresqlStore) GetChainExecution(ctx context.Context, executionId uuid.UUID) (*uuid.UUID, *uuid.UUID, error) {
	query := `SELECT chain_id, toolcall_id FROM chainexecution WHERE id = $1`

	var chainId, toolCallId uuid.UUID
	err := s.db.QueryRowContext(ctx, query, executionId).Scan(&chainId, &toolCallId)
	if errors.Is(err, sql.ErrNoRows) {
		return nil, nil, nil
	}
	if err != nil {
		return nil, nil, fmt.Errorf("error getting chain ID from execution ID: %w", err)
	}

	return &chainId, &toolCallId, nil
}

// GetChainExecutionState returns the chain state for a given chain execution ID
func (s *PostgresqlStore) GetChainExecutionState(ctx context.Context, executionId uuid.UUID) (*sentinel.ChainExecutionState, error) {
	// First, get the chain execution record
	var chainExecution sentinel.ChainExecution
	err := s.db.QueryRowContext(ctx, `
        SELECT id, requestgroup_id, chain_id, created_at
        FROM chainexecution
        WHERE id = $1
				ORDER BY id ASC
    `, executionId).Scan(
		&chainExecution.Id,
		&chainExecution.ToolcallId,
		&chainExecution.ChainId,
		&chainExecution.CreatedAt,
	)
	if errors.Is(err, sql.ErrNoRows) {
		return nil, nil
	}
	if err != nil {
		return nil, fmt.Errorf("failed to get chain execution: %w", err)
	}

	// Get the supervisor chain
	supervisorChain, err := s.GetSupervisorChain(ctx, chainExecution.ChainId)
	if err != nil {
		return nil, fmt.Errorf("failed to get supervisor chain: %w", err)
	}

	// Get all supervision requests for this chain execution
	supervisionRequests, err := s.GetChainExecutionSupervisionRequests(ctx, chainExecution.Id)
	if err != nil {
		return nil, fmt.Errorf("failed to get supervision requests: %w", err)
	}

	// For each supervision request, get the latest status and result
	var supervisionRequestStates []sentinel.SupervisionRequestState
	for _, request := range supervisionRequests {
		// Get the latest status
		var status sentinel.SupervisionStatus
		err := s.db.QueryRowContext(ctx, `
            SELECT id, supervisionrequest_id, created_at, status FROM supervisionrequest_status WHERE supervisionrequest_id = $1 ORDER BY created_at DESC LIMIT 1
        `, request.Id).Scan(
			&status.Id,
			&status.SupervisionRequestId,
			&status.CreatedAt,
			&status.Status,
		)
		if err != nil {
			return nil, fmt.Errorf("failed to get supervision request status: %w", err)
		}

		// Get the result, if any
		result := &sentinel.SupervisionResult{}
		err = s.db.QueryRowContext(ctx, `
            SELECT id, supervisionrequest_id, created_at, decision, reasoning, toolcall_id
            FROM supervisionresult
            WHERE supervisionrequest_id = $1
        `, request.Id).Scan(
			&result.Id,
			&result.SupervisionRequestId,
			&result.CreatedAt,
			&result.Decision,
			&result.Reasoning,
			&result.ToolcallId,
		)
		if err != nil {
			if err == sql.ErrNoRows {
				result = nil // No result yet
			} else {
				return nil, fmt.Errorf("failed to get supervision result: %w", err)
			}
		}

		supervisionRequestState := sentinel.SupervisionRequestState{
			SupervisionRequest: request,
			Status:             status,
			Result:             result,
		}
		supervisionRequestStates = append(supervisionRequestStates, supervisionRequestState)
	}

	// Build and return the ChainExecutionState
	state := sentinel.ChainExecutionState{
		Chain:               *supervisorChain,
		ChainExecution:      chainExecution,
		SupervisionRequests: supervisionRequestStates,
	}

	return &state, nil
}

// GetChainExecutionFromChainAndToolCall gets the chain execution ID for a given chain ID and tool call ID
func (s *PostgresqlStore) GetChainExecutionFromChainAndToolCall(ctx context.Context, chainId uuid.UUID, toolCallId uuid.UUID) (*uuid.UUID, error) {
	query := `
        SELECT id FROM chainexecution
        WHERE chain_id = $1 
				AND toolcall_id = $2
    `

	var executionId uuid.UUID
	err := s.db.QueryRowContext(ctx, query, chainId, toolCallId).Scan(&executionId)
	if errors.Is(err, sql.ErrNoRows) {
		return nil, nil
	}
	if err != nil {
		return nil, fmt.Errorf("failed to get chain execution from chain and tool call: %w", err)
	}

	return &executionId, nil
}

func (s *PostgresqlStore) UpdateRunStatus(ctx context.Context, runId uuid.UUID, status sentinel.Status) error {
	query := `UPDATE run SET status = $1 WHERE id = $2`
	_, err := s.db.ExecContext(ctx, query, status, runId)
	if err != nil {
		return fmt.Errorf("error updating run status: %w", err)
	}

	return nil
}

func (s *PostgresqlStore) UpdateRunResult(ctx context.Context, runId uuid.UUID, result string) error {
	query := `
		UPDATE run SET result = $1 WHERE id = $2
	`
	_, err := s.db.ExecContext(ctx, query, result, runId)
	if err != nil {
		return fmt.Errorf("error creating run result: %w", err)
	}

	return nil
}

func (s *PostgresqlStore) CreateChatRequest(
	ctx context.Context,
	runId uuid.UUID,
	request []byte,
	response []byte,
	choices []sentinel.SentinelChoice,
	format string,
) (*uuid.UUID, error) {
	if len(request) == 0 {
		return nil, fmt.Errorf("request is empty")
	}

	tx, err := s.db.BeginTx(ctx, nil)
	if err != nil {
		return nil, fmt.Errorf("error starting transaction: %w", err)
	}
	defer func() { _ = tx.Rollback() }()

	query := `
		INSERT INTO chat (request_data, response_data, run_id, format)
		VALUES ($1, $2, $3, $4) RETURNING id
	`
	var id uuid.UUID
	err = tx.QueryRowContext(ctx, query, request, response, runId, format).Scan(&id)
	if err != nil {
		return nil, fmt.Errorf("error creating chat entry: %w", err)
	}

	// Store the choices
	err = s.createChatChoices(ctx, tx, id, choices)
	if err != nil {
		return nil, fmt.Errorf("error creating chat choices: %w", err)
	}

	if err := tx.Commit(); err != nil {
		return nil, fmt.Errorf("error committing transaction: %w", err)
	}

	return &id, nil
}

func (s *PostgresqlStore) createChatChoices(
	ctx context.Context,
	tx *sql.Tx,
	chatId uuid.UUID,
	choices []sentinel.SentinelChoice,
) error {
	// Store the choices in the DB
	for _, choice := range choices {
		query := `
			INSERT INTO choice (id, chat_id, choice_data)
			VALUES ($1, $2, $3)
		`

		choiceData, err := json.Marshal(choice)
		if err != nil {
			return fmt.Errorf("error marshalling choice data: %w", err)
		}

		_, err = tx.ExecContext(ctx, query, choice.SentinelId, chatId, choiceData)
		if err != nil {
			return fmt.Errorf("error creating chat choice: %w", err)
		}

		// Store the message
		query = `
			INSERT INTO msg (id, choice_id, msg_data)
			VALUES ($1, $2, $3)
		`
		messageData, err := json.Marshal(choice.Message)
		if err != nil {
			return fmt.Errorf("error marshalling message data: %w", err)
		}

		msgId := choice.Message.Id
		if msgId == nil {
			return fmt.Errorf("message ID is nil")
		}

		_, err = tx.ExecContext(ctx, query, *msgId, choice.SentinelId, messageData)
		if err != nil {
			return fmt.Errorf("error creating chat message: %w", err)
		}

		if choice.Message.ToolCalls != nil {
			// Store the tool calls
			err = s.createToolCalls(ctx, tx, *msgId, *choice.Message.ToolCalls)
			if err != nil {
				return fmt.Errorf("error creating tool calls: %w", err)
			}
		}
	}

	return nil
}

func (s *PostgresqlStore) createToolCalls(
	ctx context.Context,
	tx *sql.Tx,
	msgId string,
	toolCalls []sentinel.SentinelToolCall,
) error {
	// Store the tool calls in the DB
	for _, toolCall := range toolCalls {
		query := `
			INSERT INTO toolcall (id, msg_id, tool_call_data, tool_id)
			VALUES ($1, $2, $3, $4)
		`
		toolCallData, err := json.Marshal(toolCall)
		if err != nil {
			return fmt.Errorf("error marshalling tool call data: %w", err)
		}
		_, err = tx.ExecContext(ctx, query, toolCall.Id, msgId, toolCallData, toolCall.ToolId)
		if err != nil {
			return fmt.Errorf("error creating tool call: %w", err)
		}
	}

	return nil
}<|MERGE_RESOLUTION|>--- conflicted
+++ resolved
@@ -100,29 +100,17 @@
 	return &project, nil
 }
 
-<<<<<<< HEAD
-func (s *PostgresqlStore) GetToolFromName(ctx context.Context, name string) (*sentinel.Tool, error) {
-	query := `
-		SELECT id, name, description, attributes, ignored_attributes, code
-		FROM tool
-		WHERE name = $1`
-=======
 func (s *PostgresqlStore) GetToolFromNameAndRunId(ctx context.Context, name string, runId uuid.UUID) (*sentinel.Tool, error) {
 	query := `
 		SELECT id, name, description, attributes, ignored_attributes, code
 		FROM tool
 		WHERE name = $1
 		AND run_id = $2`
->>>>>>> 44d87c92
 
 	var tool sentinel.Tool
 	var attributesJSON []byte
 	var toolIgnoredAttributes []string
-<<<<<<< HEAD
-	err := s.db.QueryRowContext(ctx, query, name).Scan(
-=======
 	err := s.db.QueryRowContext(ctx, query, name, runId).Scan(
->>>>>>> 44d87c92
 		&tool.Id,
 		&tool.Name,
 		&tool.Description,
@@ -475,10 +463,7 @@
 // 		ToolRequests: make([]sentinel.ToolRequest, 0, len(request.ToolRequests)),
 // 	}
 
-<<<<<<< HEAD
-=======
 // Create a new requestgroup
->>>>>>> 44d87c92
 // 	// for _, toolRequest := range request.ToolRequests {
 // 	// 	fmt.Printf("Creating tool request with type: %v and content: %s\n", *toolRequest.Message.Type, toolRequest.Message.Content)
 // 	// }
@@ -520,10 +505,7 @@
 //	tool_call_data JSONB DEFAULT '{}' NOT NULL
 //
 // );
-<<<<<<< HEAD
-=======
-
->>>>>>> 44d87c92
+
 func (s *PostgresqlStore) GetToolCall(ctx context.Context, id uuid.UUID) (*sentinel.SentinelToolCall, error) {
 	query := `
 		SELECT id, created_at, tool_id, tool_call_data
