--- conflicted
+++ resolved
@@ -626,26 +626,14 @@
         if response.status_code == 200 and response.parsed:
             request_groups = []
             print(f"Retrieved {len(request_groups)} request groups for run ID {run_id}")
-<<<<<<< HEAD
+            filtered_request_groups = []
             for request_group in response.parsed:
-                for tool_request in request_group.tool_requests:
-                    if tool_request.tool_id == tool_id:
-                        request_groups.append(request_group)
-            if request_groups:
-                print(f"Retrieved {len(request_groups)} request groups for tool ID {tool_id} and run ID {run_id}")
-                return request_groups
-            else:
-                print(f"No request group found for tool ID {tool_id} and run ID {run_id}")
-=======
-            filtered_request_groups = []
-            for request_group in request_groups:
                 for tool_request in request_group.tool_requests:
                     if tool_request.tool_id == tool_id:
                         filtered_request_groups.append(request_group)
             if filtered_request_groups:
                 return filtered_request_groups
             print(f"No request group found for tool ID {tool_id} and run ID {run_id}")
->>>>>>> b334b110
             return None
         elif response.status_code == 200:
             print(f"No request groups found for run ID {run_id}")
@@ -656,15 +644,9 @@
 
     return None
 
-<<<<<<< HEAD
 def get_tool_request_group_status(request_group_id: UUID, client: Client) -> Status:
     """
     Get the status of a tool request group.
-=======
-def get_tool_request_group_status(request_group_id: UUID, client: Client) -> Status | None:
-    """
-    Retrieve the status of a tool request group.
->>>>>>> b334b110
     """
     try:
         response = get_request_group_status_sync_detailed(
@@ -674,19 +656,28 @@
         if response.status_code == 200 and response.parsed:
             return response.parsed
         else:
-<<<<<<< HEAD
             print(f"Failed to retrieve tool request group status. Response: {response}")
     except Exception as e:
         print(f"Error retrieving tool request group status: {e}, Response: {response}")
 
     return None
 
-=======
+def get_tool_request_group_status(request_group_id: UUID, client: Client) -> Status | None:
+    """
+    Retrieve the status of a tool request group.
+    """
+    try:
+        response = get_request_group_status_sync_detailed(
+            request_group_id=request_group_id,
+            client=client,
+        )
+        if response.status_code == 200 and response.parsed:
+            return response.parsed
+        else:
             return None
     except Exception as e:
         print(f"Error retrieving tool request status: {e}")
         return None
->>>>>>> b334b110
 
 def get_supervisor_chains_for_tool(tool_id: UUID, client: Client) -> List[SupervisorChain]:
     """
